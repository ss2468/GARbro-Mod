﻿using System.Reflection;
using System.Runtime.CompilerServices;
using System.Runtime.InteropServices;

// General Information about an assembly is controlled through the following 
// set of attributes. Change these attribute values to modify the information
// associated with an assembly.
[assembly: AssemblyTitle("Legacy")]
[assembly: AssemblyDescription ("Outdated resource formats")]
[assembly: AssemblyConfiguration("")]
[assembly: AssemblyCompany ("mørkt")]
[assembly: AssemblyProduct("Legacy")]
[assembly: AssemblyCopyright ("Copyright © 2017-2018 mørkt")]
[assembly: AssemblyTrademark("")]
[assembly: AssemblyCulture("")]

// Setting ComVisible to false makes the types in this assembly not visible 
// to COM components.  If you need to access a type in this assembly from 
// COM, set the ComVisible attribute to true on that type.
[assembly: ComVisible(false)]

// The following GUID is for the ID of the typelib if this project is exposed to COM
[assembly: Guid("db136566-69ed-4c86-a10d-e52979696ae0")]

// Version information for an assembly consists of the following four values:
//
//      Major Version
//      Minor Version 
//      Build Number
//      Revision
//
// You can specify all the values or you can default the Build and Revision Numbers 
// by using the '*' as shown below:
// [assembly: AssemblyVersion("1.0.*")]
<<<<<<< HEAD
[assembly: AssemblyVersion ("1.0.10.208")]
[assembly: AssemblyFileVersion ("1.0.10.208")]
=======
[assembly: AssemblyVersion ("1.0.10.205")]
[assembly: AssemblyFileVersion ("1.0.10.205")]
>>>>>>> 77fde27d
<|MERGE_RESOLUTION|>--- conflicted
+++ resolved
@@ -32,10 +32,5 @@
 // You can specify all the values or you can default the Build and Revision Numbers 
 // by using the '*' as shown below:
 // [assembly: AssemblyVersion("1.0.*")]
-<<<<<<< HEAD
-[assembly: AssemblyVersion ("1.0.10.208")]
-[assembly: AssemblyFileVersion ("1.0.10.208")]
-=======
 [assembly: AssemblyVersion ("1.0.10.205")]
-[assembly: AssemblyFileVersion ("1.0.10.205")]
->>>>>>> 77fde27d
+[assembly: AssemblyFileVersion ("1.0.10.205")]